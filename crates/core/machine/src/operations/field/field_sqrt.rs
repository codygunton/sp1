--- conflicted
+++ resolved
@@ -223,11 +223,7 @@
                     let mut row = [F::zero(); NUM_TEST_COLS];
                     let cols: &mut TestCols<F, P> = row.as_mut_slice().borrow_mut();
                     cols.a = P::to_limbs_field::<F, _>(a);
-<<<<<<< HEAD
-                    cols.sqrt.populate(&mut blu_events, a, ed25519_sqrt);
-=======
                     cols.sqrt.populate(&mut blu_events, a, |v| ed25519_sqrt(v).unwrap());
->>>>>>> fd6609b0
                     output.add_byte_lookup_events(blu_events);
                     row
                 })

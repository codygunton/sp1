use core::{
    borrow::{Borrow, BorrowMut},
    mem::size_of,
};

use hashbrown::HashMap;
use itertools::Itertools;
use p3_air::{Air, AirBuilder, BaseAir};
use p3_field::{AbstractField, PrimeField, PrimeField32};
use p3_matrix::{dense::RowMajorMatrix, Matrix};
use p3_maybe_rayon::prelude::{ParallelBridge, ParallelIterator};
use sp1_core_executor::{
    events::{AluEvent, ByteLookupEvent, ByteRecord},
    ExecutionRecord, Opcode, Program, DEFAULT_PC_INC,
};
use sp1_derive::AlignedBorrow;
use sp1_stark::{
    air::{MachineAir, SP1AirBuilder},
    Word,
};

use crate::{
    operations::AddOperation,
    utils::{next_power_of_two, zeroed_f_vec},
};

/// The number of main trace columns for `AddSubChip`.
pub const NUM_ADD_SUB_COLS: usize = size_of::<AddSubCols<u8>>();

/// A chip that implements addition for the opcode ADD and SUB.
///
/// SUB is basically an ADD with a re-arrangement of the operands and result.
/// E.g. given the standard ALU op variable name and positioning of `a` = `b` OP `c`,
/// `a` = `b` + `c` should be verified for ADD, and `b` = `a` + `c` (e.g. `a` = `b` - `c`)
/// should be verified for SUB.
#[derive(Default)]
pub struct AddSubChip;

/// The column layout for the chip.
#[derive(AlignedBorrow, Default, Clone, Copy)]
#[repr(C)]
pub struct AddSubCols<T> {
    /// The program counter.
    pub pc: T,

    /// Instance of `AddOperation` to handle addition logic in `AddSubChip`'s ALU operations.
    /// It's result will be `a` for the add operation and `b` for the sub operation.
    pub add_operation: AddOperation<T>,

    /// The first input operand.  This will be `b` for add operations and `a` for sub operations.
    pub operand_1: Word<T>,

    /// The second input operand.  This will be `c` for both operations.
    pub operand_2: Word<T>,

    /// Whether the first operand is not register 0.
    pub op_a_not_0: T,

    /// Boolean to indicate whether the row is for an add operation.
    pub is_add: T,

    /// Boolean to indicate whether the row is for a sub operation.
    pub is_sub: T,
}

impl<F: PrimeField32> MachineAir<F> for AddSubChip {
    type Record = ExecutionRecord;

    type Program = Program;

    fn name(&self) -> String {
        "AddSub".to_string()
    }

    fn num_rows(&self, input: &Self::Record) -> Option<usize> {
        let nb_rows = next_power_of_two(
            input.add_events.len() + input.sub_events.len(),
            input.fixed_log2_rows::<F, _>(self),
        );
        Some(nb_rows)
    }

    fn generate_trace(
        &self,
        input: &ExecutionRecord,
        _: &mut ExecutionRecord,
    ) -> RowMajorMatrix<F> {
        // Generate the rows for the trace.
        let chunk_size =
            std::cmp::max((input.add_events.len() + input.sub_events.len()) / num_cpus::get(), 1);
        let merged_events =
            input.add_events.iter().chain(input.sub_events.iter()).collect::<Vec<_>>();
        let padded_nb_rows = <AddSubChip as MachineAir<F>>::num_rows(self, input).unwrap();
        let mut values = zeroed_f_vec(padded_nb_rows * NUM_ADD_SUB_COLS);

        values.chunks_mut(chunk_size * NUM_ADD_SUB_COLS).enumerate().par_bridge().for_each(
            |(i, rows)| {
                rows.chunks_mut(NUM_ADD_SUB_COLS).enumerate().for_each(|(j, row)| {
                    let idx = i * chunk_size + j;
                    let cols: &mut AddSubCols<F> = row.borrow_mut();

                    if idx < merged_events.len() {
                        let mut byte_lookup_events = Vec::new();
                        let event = &merged_events[idx];
                        self.event_to_row(event, cols, &mut byte_lookup_events);
                    }
                });
            },
        );

        // Convert the trace to a row major matrix.
        RowMajorMatrix::new(values, NUM_ADD_SUB_COLS)
    }

    fn generate_dependencies(&self, input: &Self::Record, output: &mut Self::Record) {
        let chunk_size =
            std::cmp::max((input.add_events.len() + input.sub_events.len()) / num_cpus::get(), 1);

        let event_iter =
            input.add_events.chunks(chunk_size).chain(input.sub_events.chunks(chunk_size));

        let blu_batches = event_iter
            .par_bridge()
            .map(|events| {
                let mut blu: HashMap<ByteLookupEvent, usize> = HashMap::new();
                events.iter().for_each(|event| {
                    let mut row = [F::zero(); NUM_ADD_SUB_COLS];
                    let cols: &mut AddSubCols<F> = row.as_mut_slice().borrow_mut();
                    self.event_to_row(event, cols, &mut blu);
                });
                blu
            })
            .collect::<Vec<_>>();

        output.add_byte_lookup_events_from_maps(blu_batches.iter().collect_vec());
    }

    fn included(&self, shard: &Self::Record) -> bool {
        if let Some(shape) = shard.shape.as_ref() {
            shape.included::<F, _>(self)
        } else {
            !shard.add_events.is_empty()
        }
    }

    fn local_only(&self) -> bool {
        true
    }
}

impl AddSubChip {
    /// Create a row from an event.
    fn event_to_row<F: PrimeField>(
        &self,
        event: &AluEvent,
        cols: &mut AddSubCols<F>,
        blu: &mut impl ByteRecord,
    ) {
        cols.pc = F::from_canonical_u32(event.pc);

        let is_add = event.opcode == Opcode::ADD;
        cols.is_add = F::from_bool(is_add);
        cols.is_sub = F::from_bool(!is_add);

        let operand_1 = if is_add { event.b } else { event.a };
        let operand_2 = event.c;

        cols.add_operation.populate(blu, operand_1, operand_2);
        cols.operand_1 = Word::from(operand_1);
        cols.operand_2 = Word::from(operand_2);
        cols.op_a_not_0 = F::from_bool(!event.op_a_0);
    }
}

impl<F> BaseAir<F> for AddSubChip {
    fn width(&self) -> usize {
        NUM_ADD_SUB_COLS
    }
}

impl<AB> Air<AB> for AddSubChip
where
    AB: SP1AirBuilder,
{
    fn eval(&self, builder: &mut AB) {
        let main = builder.main();
        let local = main.row_slice(0);
        let local: &AddSubCols<AB::Var> = (*local).borrow();

        // SAFETY: All selectors `is_add` and `is_sub` are checked to be boolean.
        // Each "real" row has exactly one selector turned on, as `is_real = is_add + is_sub` is boolean.
        // Therefore, the `opcode` matches the corresponding opcode of the instruction.
        let is_real = local.is_add + local.is_sub;
        builder.assert_bool(local.is_add);
        builder.assert_bool(local.is_sub);
        builder.assert_bool(is_real.clone());

        let opcode = AB::Expr::from_f(Opcode::ADD.as_field()) * local.is_add
            + AB::Expr::from_f(Opcode::SUB.as_field()) * local.is_sub;

        // Evaluate the addition operation.
        // This is enforced only when `op_a_not_0 == 1`.
        // `op_a_val` doesn't need to be constrained when `op_a_not_0 == 0`.
        AddOperation::<AB::F>::eval(
            builder,
            local.operand_1,
            local.operand_2,
            local.add_operation,
            local.op_a_not_0.into(),
        );

        // SAFETY: We check that a padding row has `op_a_not_0 == 0`, to prevent a padding row sending byte lookups.
        builder.when(local.op_a_not_0).assert_one(is_real.clone());

        // Receive the arguments.  There are separate receives for ADD and SUB.
        // For add, `add_operation.value` is `a`, `operand_1` is `b`, and `operand_2` is `c`.
        // SAFETY: This checks the following. Note that in this case `opcode = Opcode::ADD`
        // - `next_pc = pc + 4`
        // - `num_extra_cycles = 0`
        // - `op_a_val` is constrained by the `AddOperation` when `op_a_not_0 == 1`
        // - `op_a_not_0` is correct, due to the sent `op_a_0` being equal to `1 - op_a_not_0`
        // - `op_a_immutable = 0`
        // - `is_memory = 0`
        // - `is_syscall = 0`
        // - `is_halt = 0`
        builder.receive_instruction(
            AB::Expr::zero(),
            AB::Expr::zero(),
            local.pc,
            local.pc + AB::Expr::from_canonical_u32(DEFAULT_PC_INC),
            AB::Expr::zero(),
            opcode.clone(),
            local.add_operation.value,
            local.operand_1,
            local.operand_2,
            AB::Expr::one() - local.op_a_not_0,
            AB::Expr::zero(),
            AB::Expr::zero(),
            AB::Expr::zero(),
            AB::Expr::zero(),
            local.is_add,
        );

        // For sub, `operand_1` is `a`, `add_operation.value` is `b`, and `operand_2` is `c`.
        // SAFETY: This checks the following. Note that in this case `opcode = Opcode::SUB`
        // - `next_pc = pc + 4`
        // - `num_extra_cycles = 0`
        // - `op_a_val` is constrained by the `AddOperation` when `op_a_not_0 == 1`
        // - `op_a_not_0` is correct, due to the sent `op_a_0` being equal to `1 - op_a_not_0`
        // - `op_a_immutable = 0`
        // - `is_memory = 0`
        // - `is_syscall = 0`
        // - `is_halt = 0`
        builder.receive_instruction(
            AB::Expr::zero(),
            AB::Expr::zero(),
            local.pc,
            local.pc + AB::Expr::from_canonical_u32(DEFAULT_PC_INC),
            AB::Expr::zero(),
            opcode,
            local.operand_1,
            local.add_operation.value,
            local.operand_2,
            AB::Expr::one() - local.op_a_not_0,
            AB::Expr::zero(),
            AB::Expr::zero(),
            AB::Expr::zero(),
            AB::Expr::zero(),
            local.is_sub,
        );
    }
}

#[cfg(test)]
mod tests {
    use p3_baby_bear::BabyBear;
    use p3_matrix::dense::RowMajorMatrix;
    use rand::{thread_rng, Rng};
<<<<<<< HEAD
    use sp1_core_executor::{
        events::{AluEvent, MemoryRecordEnum},
        ExecutionRecord, Instruction, Opcode, DEFAULT_PC_INC,
    };
    use sp1_stark::{
        air::MachineAir, baby_bear_poseidon2::BabyBearPoseidon2, chip_name, CpuProver,
        MachineProver, StarkGenericConfig, Val,
    };
    use std::sync::LazyLock;

    use super::*;
    use crate::{
        io::SP1Stdin,
        riscv::RiscvAir,
        utils::{run_malicious_test, uni_stark_prove as prove, uni_stark_verify as verify},
    };

    /// Lazily initialized record for use across multiple tests.
    /// Consists of random `ADD` and `SUB` instructions.
    static SHARD: LazyLock<ExecutionRecord> = LazyLock::new(|| {
        let add_events = (0..1)
            .flat_map(|i| {
                [{
                    let operand_1 = 1u32;
                    let operand_2 = 2u32;
                    let result = operand_1.wrapping_add(operand_2);
                    AluEvent::new(i % 2, Opcode::ADD, result, operand_1, operand_2, false)
                }]
            })
            .collect::<Vec<_>>();
        let _sub_events = (0..255)
            .flat_map(|i| {
                [{
                    let operand_1 = thread_rng().gen_range(0..u32::MAX);
                    let operand_2 = thread_rng().gen_range(0..u32::MAX);
                    let result = operand_1.wrapping_add(operand_2);
                    AluEvent::new(i % 2, Opcode::SUB, result, operand_1, operand_2, false)
                }]
            })
            .collect::<Vec<_>>();
        ExecutionRecord { add_events, ..Default::default() }
    });
=======
    use sp1_core_executor::{events::AluEvent, ExecutionRecord, Opcode, DEFAULT_PC_INC};
    use sp1_stark::{air::MachineAir, baby_bear_poseidon2::BabyBearPoseidon2, StarkGenericConfig};
    use std::sync::LazyLock;

    use super::*;
    use crate::utils::{uni_stark_prove as prove, uni_stark_verify as verify};
>>>>>>> fd6609b0

    /// Lazily initialized record for use across multiple tests.
    /// Consists of random `ADD` and `SUB` instructions.
    static SHARD: LazyLock<ExecutionRecord> = LazyLock::new(|| {
        let add_events = (0..1)
            .flat_map(|i| {
                [{
                    let operand_1 = 1u32;
                    let operand_2 = 2u32;
                    let result = operand_1.wrapping_add(operand_2);
                    AluEvent::new(i % 2, Opcode::ADD, result, operand_1, operand_2, false)
                }]
            })
            .collect::<Vec<_>>();
        let _sub_events = (0..255)
            .flat_map(|i| {
                [{
                    let operand_1 = thread_rng().gen_range(0..u32::MAX);
                    let operand_2 = thread_rng().gen_range(0..u32::MAX);
                    let result = operand_1.wrapping_add(operand_2);
                    AluEvent::new(i % 2, Opcode::SUB, result, operand_1, operand_2, false)
                }]
            })
            .collect::<Vec<_>>();
        ExecutionRecord { add_events, ..Default::default() }
    });

    #[test]
    fn generate_trace() {
        let mut shard = ExecutionRecord::default();
        shard.add_events = vec![AluEvent::new(0, Opcode::ADD, 14, 8, 6, false)];
        let chip = AddSubChip::default();
        let trace: RowMajorMatrix<BabyBear> =
            chip.generate_trace(&shard, &mut ExecutionRecord::default());
        println!("{:?}", trace.values)
    }

    #[test]
    fn prove_babybear() {
        let config = BabyBearPoseidon2::new();
        let mut challenger = config.challenger();

        let mut shard = ExecutionRecord::default();
        for i in 0..1 {
            let operand_1 = thread_rng().gen_range(0..u32::MAX);
            let operand_2 = thread_rng().gen_range(0..u32::MAX);
            let result = operand_1.wrapping_add(operand_2);
            shard.add_events.push(AluEvent::new(
                i * DEFAULT_PC_INC,
                Opcode::ADD,
                result,
                operand_1,
                operand_2,
                false,
            ));
        }
        for i in 0..255 {
            let operand_1 = thread_rng().gen_range(0..u32::MAX);
            let operand_2 = thread_rng().gen_range(0..u32::MAX);
            let result = operand_1.wrapping_sub(operand_2);
            shard.add_events.push(AluEvent::new(
                i * DEFAULT_PC_INC,
                Opcode::SUB,
                result,
                operand_1,
                operand_2,
                false,
            ));
        }

        let chip = AddSubChip::default();
        let trace: RowMajorMatrix<BabyBear> =
            chip.generate_trace(&shard, &mut ExecutionRecord::default());
        let proof = prove::<BabyBearPoseidon2, _>(&config, &chip, &mut challenger, trace);

        let mut challenger = config.challenger();
        verify(&config, &chip, &mut challenger, &proof).unwrap();
    }

    #[cfg(feature = "sys")]
    #[test]
    fn test_generate_trace_ffi_eq_rust() {
        let shard = LazyLock::force(&SHARD);

        let chip = AddSubChip::default();
        let trace: RowMajorMatrix<BabyBear> =
            chip.generate_trace(shard, &mut ExecutionRecord::default());
        let trace_ffi = generate_trace_ffi(shard);

        assert_eq!(trace_ffi, trace);
    }

    #[cfg(feature = "sys")]
    fn generate_trace_ffi(input: &ExecutionRecord) -> RowMajorMatrix<BabyBear> {
        use rayon::slice::ParallelSlice;

        use crate::utils::pad_rows_fixed;

        type F = BabyBear;

        let chunk_size =
            std::cmp::max((input.add_events.len() + input.sub_events.len()) / num_cpus::get(), 1);

        let events = input.add_events.iter().chain(input.sub_events.iter()).collect::<Vec<_>>();
        let row_batches = events
            .par_chunks(chunk_size)
            .map(|events| {
                let rows = events
                    .iter()
                    .map(|event| {
                        let mut row = [F::zero(); NUM_ADD_SUB_COLS];
                        let cols: &mut AddSubCols<F> = row.as_mut_slice().borrow_mut();
                        unsafe {
                            crate::sys::add_sub_event_to_row_babybear(event, cols);
                        }
                        row
                    })
                    .collect::<Vec<_>>();
                rows
            })
            .collect::<Vec<_>>();

        let mut rows: Vec<[F; NUM_ADD_SUB_COLS]> = vec![];
        for row_batch in row_batches {
            rows.extend(row_batch);
        }

        pad_rows_fixed(&mut rows, || [F::zero(); NUM_ADD_SUB_COLS], None);

        // Convert the trace to a row major matrix.
        RowMajorMatrix::new(rows.into_iter().flatten().collect::<Vec<_>>(), NUM_ADD_SUB_COLS)
    }
<<<<<<< HEAD

    #[test]
    fn test_malicious_add_sub() {
        const NUM_TESTS: usize = 5;

        for opcode in [Opcode::ADD, Opcode::SUB] {
            for _ in 0..NUM_TESTS {
                let op_a = thread_rng().gen_range(0..u32::MAX);
                let op_b = thread_rng().gen_range(0..u32::MAX);
                let op_c = thread_rng().gen_range(0..u32::MAX);

                let correct_op_a = if opcode == Opcode::ADD {
                    op_b.wrapping_add(op_c)
                } else {
                    op_b.wrapping_sub(op_c)
                };

                assert!(op_a != correct_op_a);

                let instructions = vec![
                    Instruction::new(opcode, 5, op_b, op_c, true, true),
                    Instruction::new(Opcode::ADD, 10, 0, 0, false, false),
                ];
                let program = Program::new(instructions, 0, 0);
                let stdin = SP1Stdin::new();

                type P = CpuProver<BabyBearPoseidon2, RiscvAir<BabyBear>>;

                let malicious_trace_pv_generator = move |prover: &P,
                                                         record: &mut ExecutionRecord|
                      -> Vec<(
                    String,
                    RowMajorMatrix<Val<BabyBearPoseidon2>>,
                )> {
                    let mut malicious_record = record.clone();
                    malicious_record.cpu_events[0].a = op_a;
                    if let Some(MemoryRecordEnum::Write(mut write_record)) =
                        malicious_record.cpu_events[0].a_record
                    {
                        write_record.value = op_a;
                    }
                    if opcode == Opcode::ADD {
                        malicious_record.add_events[0].a = op_a;
                    } else if opcode == Opcode::SUB {
                        malicious_record.sub_events[0].a = op_a;
                    } else {
                        unreachable!()
                    }

                    let mut traces = prover.generate_traces(&malicious_record);

                    let add_sub_chip_name = chip_name!(AddSubChip, BabyBear);
                    for (chip_name, trace) in traces.iter_mut() {
                        if *chip_name == add_sub_chip_name {
                            // Add the add instructions are added first to the trace, before the sub instructions.
                            let index = if opcode == Opcode::ADD { 0 } else { 1 };

                            let first_row = trace.row_mut(index);
                            let first_row: &mut AddSubCols<BabyBear> = first_row.borrow_mut();
                            if opcode == Opcode::ADD {
                                first_row.add_operation.value = op_a.into();
                            } else {
                                first_row.add_operation.value = op_b.into();
                            }
                        }
                    }

                    traces
                };

                let result =
                    run_malicious_test::<P>(program, stdin, Box::new(malicious_trace_pv_generator));
                println!("Result for {:?}: {:?}", opcode, result);
                let add_sub_chip_name = chip_name!(AddSubChip, BabyBear);
                assert!(
                    result.is_err()
                        && result.unwrap_err().is_constraints_failing(&add_sub_chip_name)
                );
            }
        }
    }
=======
>>>>>>> fd6609b0
}<|MERGE_RESOLUTION|>--- conflicted
+++ resolved
@@ -276,57 +276,12 @@
     use p3_baby_bear::BabyBear;
     use p3_matrix::dense::RowMajorMatrix;
     use rand::{thread_rng, Rng};
-<<<<<<< HEAD
-    use sp1_core_executor::{
-        events::{AluEvent, MemoryRecordEnum},
-        ExecutionRecord, Instruction, Opcode, DEFAULT_PC_INC,
-    };
-    use sp1_stark::{
-        air::MachineAir, baby_bear_poseidon2::BabyBearPoseidon2, chip_name, CpuProver,
-        MachineProver, StarkGenericConfig, Val,
-    };
-    use std::sync::LazyLock;
-
-    use super::*;
-    use crate::{
-        io::SP1Stdin,
-        riscv::RiscvAir,
-        utils::{run_malicious_test, uni_stark_prove as prove, uni_stark_verify as verify},
-    };
-
-    /// Lazily initialized record for use across multiple tests.
-    /// Consists of random `ADD` and `SUB` instructions.
-    static SHARD: LazyLock<ExecutionRecord> = LazyLock::new(|| {
-        let add_events = (0..1)
-            .flat_map(|i| {
-                [{
-                    let operand_1 = 1u32;
-                    let operand_2 = 2u32;
-                    let result = operand_1.wrapping_add(operand_2);
-                    AluEvent::new(i % 2, Opcode::ADD, result, operand_1, operand_2, false)
-                }]
-            })
-            .collect::<Vec<_>>();
-        let _sub_events = (0..255)
-            .flat_map(|i| {
-                [{
-                    let operand_1 = thread_rng().gen_range(0..u32::MAX);
-                    let operand_2 = thread_rng().gen_range(0..u32::MAX);
-                    let result = operand_1.wrapping_add(operand_2);
-                    AluEvent::new(i % 2, Opcode::SUB, result, operand_1, operand_2, false)
-                }]
-            })
-            .collect::<Vec<_>>();
-        ExecutionRecord { add_events, ..Default::default() }
-    });
-=======
     use sp1_core_executor::{events::AluEvent, ExecutionRecord, Opcode, DEFAULT_PC_INC};
     use sp1_stark::{air::MachineAir, baby_bear_poseidon2::BabyBearPoseidon2, StarkGenericConfig};
     use std::sync::LazyLock;
 
     use super::*;
     use crate::utils::{uni_stark_prove as prove, uni_stark_verify as verify};
->>>>>>> fd6609b0
 
     /// Lazily initialized record for use across multiple tests.
     /// Consists of random `ADD` and `SUB` instructions.
@@ -459,7 +414,6 @@
         // Convert the trace to a row major matrix.
         RowMajorMatrix::new(rows.into_iter().flatten().collect::<Vec<_>>(), NUM_ADD_SUB_COLS)
     }
-<<<<<<< HEAD
 
     #[test]
     fn test_malicious_add_sub() {
@@ -541,6 +495,4 @@
             }
         }
     }
-=======
->>>>>>> fd6609b0
 }
--- conflicted
+++ resolved
@@ -13,6 +13,7 @@
 use p3_maybe_rayon::prelude::*;
 use serde::{de::DeserializeOwned, Serialize};
 use size::Size;
+use sp1_stark::StarkVerifyingKey;
 use sp1_stark::{
     baby_bear_poseidon2::BabyBearPoseidon2, MachineProvingKey, MachineVerificationError,
 };
@@ -43,6 +44,7 @@
 pub fn prove_core<SC: StarkGenericConfig, P: MachineProver<SC, RiscvAir<SC::Val>>>(
     prover: &P,
     pk: &P::DeviceProvingKey,
+    vk: &StarkVerifyingKey<SC>,
     program: Program,
     stdin: &SP1Stdin,
     opts: SP1CoreOpts,
@@ -56,21 +58,11 @@
     Com<SC>: Send + Sync,
     PcsProverData<SC>: Send + Sync,
 {
-<<<<<<< HEAD
-    let machine = RiscvAir::machine(config);
-    let prover = P::new(machine);
-    let (pk, vk) = prover.setup(&program);
-    prove_with_context::<SC, _>(
-        &prover,
-        &pk,
-        &vk,
-=======
     let (proof_tx, proof_rx) = channel();
     let (shape_tx, shape_rx) = channel();
     let (public_values, cycles) = prove_core_stream(
         prover,
         pk,
->>>>>>> b6e6731c
         program,
         stdin,
         opts,
@@ -91,7 +83,6 @@
 pub fn prove_core_stream<SC: StarkGenericConfig, P: MachineProver<SC, RiscvAir<SC::Val>>>(
     prover: &P,
     pk: &P::DeviceProvingKey,
-    vk: &StarkVerifyingKey<SC>,
     program: Program,
     stdin: &SP1Stdin,
     opts: SP1CoreOpts,
@@ -389,32 +380,6 @@
                                     }
                                 }
 
-<<<<<<< HEAD
-                                    // Verify the proof.
-                                    // tracing::debug!(
-                                    //     "verifying proof {}",
-                                    //     record.public_values.shard
-                                    // );
-                                    // let mut challenger = prover.config().challenger();
-                                    // let pk_host = prover.pk_to_host(pk);
-                                    // prover.machine().debug_constraints(
-                                    //     &pk_host,
-                                    //     vec![record],
-                                    //     &mut challenger,
-                                    // );
-                                    // prover
-                                    //     .machine()
-                                    //     .verify(
-                                    //         &vk,
-                                    //         &MachineProof { shard_proofs: vec![proof.clone()] },
-                                    //         &mut challenger,
-                                    //     )
-                                    //     .unwrap();
-
-                                    // rayon::spawn(move || {
-                                    //     drop(record);
-                                    // });
-=======
                                 rayon::spawn(move || {
                                     drop(record);
                                 });
@@ -422,7 +387,6 @@
                                 proof
                             })
                             .collect::<Vec<_>>();
->>>>>>> b6e6731c
 
                         // Send the batch of proofs to the channel.
                         let proof_tx = proof_tx.lock().unwrap();
@@ -486,144 +450,7 @@
     })
 }
 
-<<<<<<< HEAD
-/// Runs a program and returns the public values stream.
-pub fn run_test_io<P: MachineProver<BabyBearPoseidon2, RiscvAir<BabyBear>>>(
-    mut program: Program,
-    inputs: SP1Stdin,
-) -> Result<SP1PublicValues, MachineVerificationError<BabyBearPoseidon2>> {
-    let shape_config = CoreShapeConfig::<BabyBear>::default();
-    shape_config.fix_preprocessed_shape(&mut program).unwrap();
-    let runtime = tracing::debug_span!("runtime.run(...)").in_scope(|| {
-        let mut runtime = Executor::new(program, SP1CoreOpts::default());
-        runtime.maximal_shapes =
-            Some(shape_config.maximal_core_shapes().into_iter().map(|s| s.inner).collect());
-        runtime.write_vecs(&inputs.buffer);
-        runtime.run().unwrap();
-        runtime
-    });
-    let public_values = SP1PublicValues::from(&runtime.state.public_values_stream);
-
-    let _ = run_test_core::<P>(runtime, inputs, Some(&shape_config))?;
-    Ok(public_values)
-}
-
-pub fn run_test<P: MachineProver<BabyBearPoseidon2, RiscvAir<BabyBear>>>(
-    mut program: Program,
-) -> Result<MachineProof<BabyBearPoseidon2>, MachineVerificationError<BabyBearPoseidon2>> {
-    let shape_config = CoreShapeConfig::default();
-    shape_config.fix_preprocessed_shape(&mut program).unwrap();
-    let runtime = tracing::debug_span!("runtime.run(...)").in_scope(|| {
-        let mut runtime = Executor::new(program, SP1CoreOpts::default());
-        runtime.maximal_shapes =
-            Some(shape_config.maximal_core_shapes().into_iter().map(|s| s.inner).collect());
-        runtime.run().unwrap();
-        runtime
-    });
-    run_test_core::<P>(runtime, SP1Stdin::new(), Some(&shape_config))
-}
-
-#[allow(unused_variables)]
-pub fn run_test_core<P: MachineProver<BabyBearPoseidon2, RiscvAir<BabyBear>>>(
-    runtime: Executor,
-    inputs: SP1Stdin,
-    shape_config: Option<&CoreShapeConfig<BabyBear>>,
-) -> Result<MachineProof<BabyBearPoseidon2>, MachineVerificationError<BabyBearPoseidon2>> {
-    let config = BabyBearPoseidon2::new();
-    let machine = RiscvAir::machine(config);
-    let prover = P::new(machine);
-
-    let (pk, vk) = prover.setup(runtime.program.as_ref());
-    let (proof, output, _) = prove_with_context(
-        &prover,
-        &pk,
-        &vk,
-        Program::clone(&runtime.program),
-        &inputs,
-        SP1CoreOpts::default(),
-        SP1Context::default(),
-        shape_config,
-    )
-    .unwrap();
-
-    let config = BabyBearPoseidon2::new();
-    let machine = RiscvAir::machine(config);
-    let (pk, vk) = machine.setup(runtime.program.as_ref());
-    let mut challenger = machine.config().challenger();
-    machine.verify(&vk, &proof, &mut challenger).unwrap();
-
-    Ok(proof)
-}
-
-#[allow(unused_variables)]
-pub fn run_test_machine_with_prover<SC, A, P: MachineProver<SC, A>>(
-    prover: &P,
-    records: Vec<A::Record>,
-    pk: P::DeviceProvingKey,
-    vk: StarkVerifyingKey<SC>,
-) -> Result<MachineProof<SC>, MachineVerificationError<SC>>
-where
-    A: MachineAir<SC::Val>
-        + Air<InteractionBuilder<Val<SC>>>
-        + for<'a> Air<VerifierConstraintFolder<'a, SC>>
-        + for<'a> Air<DebugConstraintBuilder<'a, Val<SC>, SC::Challenge>>,
-    A::Record: MachineRecord<Config = SP1CoreOpts>,
-    SC: StarkGenericConfig,
-    SC::Val: p3_field::PrimeField32,
-    SC::Challenger: Clone,
-    Com<SC>: Send + Sync,
-    PcsProverData<SC>: Send + Sync + Serialize + DeserializeOwned,
-    OpeningProof<SC>: Send + Sync,
-{
-    let mut challenger = prover.config().challenger();
-    let prove_span = tracing::debug_span!("prove").entered();
-
-    #[cfg(feature = "debug")]
-    prover.machine().debug_constraints(
-        &prover.pk_to_host(&pk),
-        records.clone(),
-        &mut challenger.clone(),
-    );
-
-    let proof = prover.prove(&pk, records, &mut challenger, SP1CoreOpts::default()).unwrap();
-    prove_span.exit();
-    let nb_bytes = bincode::serialize(&proof).unwrap().len();
-
-    let mut challenger = prover.config().challenger();
-    prover.machine().verify(&vk, &proof, &mut challenger)?;
-
-    Ok(proof)
-}
-
-#[allow(unused_variables)]
-pub fn run_test_machine<SC, A>(
-    records: Vec<A::Record>,
-    machine: StarkMachine<SC, A>,
-    pk: StarkProvingKey<SC>,
-    vk: StarkVerifyingKey<SC>,
-) -> Result<MachineProof<SC>, MachineVerificationError<SC>>
-where
-    A: MachineAir<SC::Val>
-        + for<'a> Air<ProverConstraintFolder<'a, SC>>
-        + Air<InteractionBuilder<Val<SC>>>
-        + for<'a> Air<VerifierConstraintFolder<'a, SC>>
-        + for<'a> Air<DebugConstraintBuilder<'a, Val<SC>, SC::Challenge>>,
-    A::Record: MachineRecord<Config = SP1CoreOpts>,
-    SC: StarkGenericConfig,
-    SC::Val: p3_field::PrimeField32,
-    SC::Challenger: Clone,
-    Com<SC>: Send + Sync,
-    PcsProverData<SC>: Send + Sync + Serialize + DeserializeOwned,
-    OpeningProof<SC>: Send + Sync,
-{
-    let prover = CpuProver::new(machine);
-    run_test_machine_with_prover::<SC, A, CpuProver<_, _>>(&prover, records, pk, vk)
-}
-
-fn trace_checkpoint<SC: StarkGenericConfig>(
-=======
 pub fn trace_checkpoint<SC: StarkGenericConfig>(
->>>>>>> b6e6731c
     program: Program,
     file: &File,
     opts: SP1CoreOpts,

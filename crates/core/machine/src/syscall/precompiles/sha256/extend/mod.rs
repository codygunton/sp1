--- conflicted
+++ resolved
@@ -39,17 +39,10 @@
     use sp1_stark::{air::MachineAir, CpuProver};
     use test_artifacts::{SHA2_ELF, SHA_EXTEND_ELF};
 
-<<<<<<< HEAD
     use crate::{
         io::SP1Stdin,
-        utils::{
-            self, run_test,
-            tests::{SHA2_ELF, SHA_EXTEND_ELF},
-        },
+        utils::{self, run_test},
     };
-=======
-    use crate::utils::{self, run_test};
->>>>>>> f9640e86
 
     use super::ShaExtendChip;
 

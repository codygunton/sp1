name: PR

on:
  push:
    branches: [main, dev]
  pull_request:
    branches:
      - "**"
    paths:
      - "crates/**"
      - "examples/**"
      - "Cargo.toml"
      - ".github/workflows/**"
  merge_group:

concurrency:
  group: ${{ github.workflow }}-${{ github.event.pull_request.number || github.ref }}
  cancel-in-progress: true

jobs:
  test-x86:
    name: Test (x86-64)
    runs-on:
      [
        runs-on,
        runner=64cpu-linux-x64,
        spot=false,
        disk=large,
        "run-id=${{ github.run_id }}",
      ]
    env:
      CARGO_NET_GIT_FETCH_WITH_CLI: "true"
    steps:
      - name: Checkout sources
        uses: actions/checkout@v4

      - name: Setup CI
        uses: ./.github/actions/setup

      - name: Install SP1 toolchain from repo
        run: |
          cargo run -p sp1-cli -- prove install-toolchain
          cd crates/cli
          cargo install --force --locked --path .
          cargo clean

      - name: Run cargo check
        uses: actions-rs/cargo@v1
        with:
          command: check
          toolchain: 1.81.0
          args: --all-targets --all-features

      - name: Run cargo test
        uses: actions-rs/cargo@v1
        with:
          command: test
          toolchain: 1.81.0
          args: --release --features native-gnark --workspace --exclude sp1-verifier
        env:
          RUSTFLAGS: -Copt-level=3 -Cdebug-assertions -Coverflow-checks=y -Cdebuginfo=0 -C target-cpu=native
          RUST_BACKTRACE: 1
          SP1_DEV: 1

  test-arm:
    name: Test (ARM)
    runs-on:
      [
        runs-on,
        runner=64cpu-linux-arm64,
        spot=false,
        disk=large,
        "run-id=${{ github.run_id }}",
      ]
    env:
      CARGO_NET_GIT_FETCH_WITH_CLI: "true"
    steps:
      - name: Checkout sources
        uses: actions/checkout@v4

      - name: Setup CI
        uses: ./.github/actions/setup

      - name: Install SP1 toolchain from repo
        run: |
          cargo run -p sp1-cli -- prove install-toolchain
          cd crates/cli
          cargo install --force --locked --path .
          cargo clean

      - name: Run cargo check
        uses: actions-rs/cargo@v1
        with:
          command: check
          toolchain: 1.81.0
          args: --all-targets --all-features

      - name: Run cargo test
        uses: actions-rs/cargo@v1
        with:
          command: test
          toolchain: 1.81.0
          args: --release --features native-gnark --workspace --exclude sp1-verifier
        env:
          RUSTFLAGS: -Copt-level=3 -Cdebug-assertions -Coverflow-checks=y -Cdebuginfo=0 -C target-cpu=native
          RUST_BACKTRACE: 1
          SP1_DEV: 1

  test-verifier:
    name: Test Verifier Crate
    runs-on:
      [
        runs-on,
        runner=64cpu-linux-arm64,
        spot=false,
        disk=large,
        "run-id=${{ github.run_id }}",
      ]
    env:
      CARGO_NET_GIT_FETCH_WITH_CLI: "true"
    steps:
      - name: Checkout sources
        uses: actions/checkout@v4

      - name: Setup CI
        uses: ./.github/actions/setup

      - name: Install SP1 toolchain from repo
        run: |
          cargo run -p sp1-cli -- prove install-toolchain
          cd crates/cli
          cargo install --locked --force --path .
          cargo clean

      - name: Run cargo check
        uses: actions-rs/cargo@v1
        with:
          command: check
          toolchain: 1.81.0
          args: --all-targets --all-features

      - name: Run cargo test
        uses: actions-rs/cargo@v1
        with:
          command: test
          toolchain: 1.81.0
          args: --release --package sp1-verifier
        env:
          RUSTFLAGS: -Copt-level=3 -Cdebug-assertions -Coverflow-checks=y -Cdebuginfo=0 -C target-cpu=native
          RUST_BACKTRACE: 1

  lint:
    name: Formatting & Clippy
    runs-on: [runs-on, runner=16cpu-linux-x64, disk=large, "run-id=${{ github.run_id }}"]
    env:
      CARGO_NET_GIT_FETCH_WITH_CLI: "true"
    steps:
      - name: Checkout sources
        uses: actions/checkout@v4

      - name: Setup CI
        uses: ./.github/actions/setup

      - name: Install SP1 toolchain from repo
        run: |
          cargo run -p sp1-cli -- prove install-toolchain
          cd crates/cli
          cargo install --force --locked --path .
          cargo clean

      - name: Run cargo fmt
        uses: actions-rs/cargo@v1
        with:
          command: fmt
          args: --all -- --check
        env:
          CARGO_INCREMENTAL: 1

      - name: Check test-artifacts
        uses: actions-rs/cargo@v1
        with:
          command: check
          args: -p test-artifacts
        env:
          CARGO_INCREMENTAL: 1

      - name: Run cargo clippy
        uses: actions-rs/cargo@v1
        with:
          command: clippy
          args: --all-features --all-targets -- -D warnings -A incomplete-features
        env:
          CARGO_INCREMENTAL: 1

  check:
    name: Cargo Check
    runs-on: [runs-on, runner=16cpu-linux-x64, disk=large, "run-id=${{ github.run_id }}"]
    env:
      CARGO_NET_GIT_FETCH_WITH_CLI: "true"
    steps:
      - name: Checkout sources
        uses: actions/checkout@v4

      - name: Setup CI
        uses: ./.github/actions/setup

      - name: Install SP1 toolchain from repo
        run: |
          cargo run -p sp1-cli -- prove install-toolchain
          cd crates/cli
          cargo install --force --locked --path .
          cargo clean

      - name: Check workspace no features
        uses: actions-rs/cargo@v1
        with:
          command: check
          args: --workspace --all-targets --no-default-features

      - name: Check workspace with default features
        uses: actions-rs/cargo@v1
        with:
          command: check
          args: --workspace --all-targets

      - name: Check workspace with all features
        uses: actions-rs/cargo@v1
        with:
          command: check
          args: --workspace --all-targets --all-features

  examples:
    name: Examples
    runs-on:
      [
        runs-on,
        runner=64cpu-linux-x64,
        disk=large,
        spot=false,
        "run-id=${{ github.run_id }}",
      ]
    env:
      CARGO_NET_GIT_FETCH_WITH_CLI: "true"
    steps:
      - name: Checkout sources
        uses: actions/checkout@v4

      - name: Setup CI
        uses: ./.github/actions/setup

      - name: Install SP1 toolchain from repo
        run: |
          cargo run -p sp1-cli -- prove install-toolchain
          cd crates/cli
          cargo install --force --locked --path .
          cargo clean

      - name: Run cargo fmt
        run: |
          cd ./examples/
          cargo fmt --all -- --check

      - name: Run cargo check
        run: |
          cd ./examples/
          cargo check --all-targets --all-features

      - name: Run cargo clippy
        run: |
          cd ./examples/
<<<<<<< HEAD
=======
          cargo clippy --all-targets --all-features -- -D warnings -A incomplete-features

  cli:
    name: CLI
    runs-on: [runs-on, runner=8cpu-linux-x64, disk=large, "run-id=${{ github.run_id }}"]
    env:
      CARGO_NET_GIT_FETCH_WITH_CLI: "true"
    steps:
      - name: Checkout sources
        uses: actions/checkout@v4

      - name: Setup CI
        uses: ./.github/actions/setup

      - name: Install SP1 toolchain from repo
        run: |
          cargo run -p sp1-cli -- prove install-toolchain
          cd crates/cli
          cargo install --force --locked --path .
          cargo clean

      - name: Run cargo prove new
        run: |
          cargo prove new fibonacci --evm

      - name: Build program and run script
        run: |
          cd fibonacci
          cd program
          cargo add sp1-zkvm --path $GITHUB_WORKSPACE/crates/zkvm/entrypoint
          cargo prove build
          cd ../script
          cargo remove sp1-sdk
          cargo add sp1-sdk --path $GITHUB_WORKSPACE/crates/sdk
          SP1_DEV=1 RUST_LOG=info cargo run --release -- --prove

  performance:
    name: Performance
    runs-on: [runs-on, family=c7a.48xlarge, disk=large, "run-id=${{ github.run_id }}"]
    env:
      CARGO_NET_GIT_FETCH_WITH_CLI: "true"
    steps:
      - name: Checkout sources
        uses: actions/checkout@v4

      - name: Setup CI
        uses: ./.github/actions/setup

      - name: Install SP1 toolchain from repo
        run: |
          cargo run -p sp1-cli -- prove install-toolchain
          cd crates/cli
          cargo install --force --locked --path .
          cargo clean

      - name: Run Evaluation
        run: |
          cd crates/eval
          RUSTFLAGS='-C target-cpu=native' cargo run --release -- \
            --programs fibonacci,ssz-withdrawals,tendermint \
            --post-to-slack ${{ github.ref == 'refs/heads/dev' }} \
            --slack-channel-id "${{ secrets.SLACK_CHANNEL_ID }}" \
            --slack-token "${{ secrets.SLACK_TOKEN }}" \
            --post-to-github ${{ github.event_name == 'pull_request' }} \
            --github-token "${{ secrets.GITHUB_TOKEN }}" \
            --repo-owner "${{ github.repository_owner }}" \
            --repo-name "${{ github.event.repository.name }}" \
            --pr-number "${{ github.event.pull_request.number }}" \
            --branch-name "${{ github.head_ref || github.ref_name }}" \
            --commit-hash "${{ github.sha }}" \
            --author "${{ github.event.pull_request.user.login || github.actor }}"
>>>>>>> 66915a4c

  typos:
    name: Spell Check
    runs-on: ubuntu-latest
    steps:
      - name: Checkout Actions Repository
        uses: actions/checkout@v4

      - name: Check all typos
        uses: crate-ci/typos@master
        with:
          write_changes: true

      - uses: getsentry/action-git-diff-suggestions@main
        with:
          message: typos

  check-verifier-no-std:
    name: Check Verifier `no_std`
    runs-on: ubuntu-latest
    timeout-minutes: 10
    strategy:
      fail-fast: false
    steps:
      - name: Checkout Actions Repository
        uses: actions/checkout@v4
  
      - name: Install Rust toolchain
        uses: dtolnay/rust-toolchain@stable
        with:
          targets: riscv32imac-unknown-none-elf
          
      - name: Install target support
        run: rustup target add riscv32imac-unknown-none-elf
        
      - name: Check build
        run: cargo check --target riscv32imac-unknown-none-elf --no-default-features -p sp1-verifier

  lock-files:
    name: "Check lock files"
    runs-on:
      [
        runs-on,
        cpu=64,
        ram=256,
        family=m7i+m7a,
        disk=large,
        image=ubuntu22-full-x64,
        spot=false,
        "run-id=${{ github.run_id }}",
      ]    
    env:
      CARGO_NET_GIT_FETCH_WITH_CLI: "true"
    steps:
      - name: "Checkout sources"
        uses: "actions/checkout@v4"

      - name: Setup CI
        uses: ./.github/actions/setup

      - name: "Remove lock files"
        run: |
          find -name Cargo.lock -type f -exec rm {} \;

      # We need the SP1 toolchain to be installed in order to build test-artifacts
      - name: Install SP1 toolchain
        run: |
          cargo run -p sp1-cli -- prove install-toolchain

      - name: "Build SP1 without lock files"
        run: |
          cargo build --all --all-targets
          
      - name: "Build examples without lock files"
        run: |
          cd examples
          cargo build --all --all-targets<|MERGE_RESOLUTION|>--- conflicted
+++ resolved
@@ -268,80 +268,6 @@
       - name: Run cargo clippy
         run: |
           cd ./examples/
-<<<<<<< HEAD
-=======
-          cargo clippy --all-targets --all-features -- -D warnings -A incomplete-features
-
-  cli:
-    name: CLI
-    runs-on: [runs-on, runner=8cpu-linux-x64, disk=large, "run-id=${{ github.run_id }}"]
-    env:
-      CARGO_NET_GIT_FETCH_WITH_CLI: "true"
-    steps:
-      - name: Checkout sources
-        uses: actions/checkout@v4
-
-      - name: Setup CI
-        uses: ./.github/actions/setup
-
-      - name: Install SP1 toolchain from repo
-        run: |
-          cargo run -p sp1-cli -- prove install-toolchain
-          cd crates/cli
-          cargo install --force --locked --path .
-          cargo clean
-
-      - name: Run cargo prove new
-        run: |
-          cargo prove new fibonacci --evm
-
-      - name: Build program and run script
-        run: |
-          cd fibonacci
-          cd program
-          cargo add sp1-zkvm --path $GITHUB_WORKSPACE/crates/zkvm/entrypoint
-          cargo prove build
-          cd ../script
-          cargo remove sp1-sdk
-          cargo add sp1-sdk --path $GITHUB_WORKSPACE/crates/sdk
-          SP1_DEV=1 RUST_LOG=info cargo run --release -- --prove
-
-  performance:
-    name: Performance
-    runs-on: [runs-on, family=c7a.48xlarge, disk=large, "run-id=${{ github.run_id }}"]
-    env:
-      CARGO_NET_GIT_FETCH_WITH_CLI: "true"
-    steps:
-      - name: Checkout sources
-        uses: actions/checkout@v4
-
-      - name: Setup CI
-        uses: ./.github/actions/setup
-
-      - name: Install SP1 toolchain from repo
-        run: |
-          cargo run -p sp1-cli -- prove install-toolchain
-          cd crates/cli
-          cargo install --force --locked --path .
-          cargo clean
-
-      - name: Run Evaluation
-        run: |
-          cd crates/eval
-          RUSTFLAGS='-C target-cpu=native' cargo run --release -- \
-            --programs fibonacci,ssz-withdrawals,tendermint \
-            --post-to-slack ${{ github.ref == 'refs/heads/dev' }} \
-            --slack-channel-id "${{ secrets.SLACK_CHANNEL_ID }}" \
-            --slack-token "${{ secrets.SLACK_TOKEN }}" \
-            --post-to-github ${{ github.event_name == 'pull_request' }} \
-            --github-token "${{ secrets.GITHUB_TOKEN }}" \
-            --repo-owner "${{ github.repository_owner }}" \
-            --repo-name "${{ github.event.repository.name }}" \
-            --pr-number "${{ github.event.pull_request.number }}" \
-            --branch-name "${{ github.head_ref || github.ref_name }}" \
-            --commit-hash "${{ github.sha }}" \
-            --author "${{ github.event.pull_request.user.login || github.actor }}"
->>>>>>> 66915a4c
 
   typos:
     name: Spell Check
